""" A submodel that uses Dynamic Flux Balance Analysis (dFBA) to model a set of reactions

:Author: Yin Hoon Chew <yinhoon.chew@mssm.edu>
:Author: Arthur Goldberg <Arthur.Goldberg@mssm.edu>
:Date: 2020-07-29
:Copyright: 2016-2020, Karr Lab
:License: MIT
"""

import collections
import conv_opt
import math
import scipy.constants
import wc_lang

from wc_sim import message_types
from wc_sim.config import core as config_core_multialgorithm
from wc_sim.multialgorithm_errors import DynamicMultialgorithmError, MultialgorithmError
from wc_sim.species_populations import TempPopulationsLSP
from wc_sim.submodels.dynamic_submodel import ContinuousTimeSubmodel


class DfbaSubmodel(ContinuousTimeSubmodel):
    """ Use dynamic Flux Balance Analysis to predict the dynamics of chemical species in a container

    Attributes:
        DFBA_BOUND_SCALE_FACTOR (:obj:`float`): scaling factor for the reaction bounds, 
            the default value is 1.
        DFBA_COEF_SCALE_FACTOR (:obj:`float`): scaling factor for the stoichiometric
            coefficients in the objective reactions, the default value is 1.
        SOLVER (:obj:`str`): name of the selected solver in conv_opt, the default
            value is 'cplex'
        PRESOLVE (:obj:`str`): presolve mode in conv_opt ('auto', 'on', 'off'), the default
            value is 'on'
        SOLVER_OPTIONS (:obj:`dict`): parameters for the solver
        OPTIMIZATION_TYPE (:obj:`str`): direction of optimization ('maximize', 'max', 
            'minimize', 'min'), the default value is 'maximize'
        FLUX_BOUNDS_VOLUMETRIC_COMPARTMENT_ID (:obj:`str`): id of the compartment where the
            measured flux bounds are normalized to, the default is the whole-cell
        reaction_fluxes (:obj:`dict`): reaction fluxes data structure, which is pre-allocated
        dfba_objective (:obj:`ParsedExpression`): an analyzed and validated expression of dFBA objective
        exchange_rxns (:obj:`set` of :obj:`wc_lang.Reactions`): set of exchange/demand reactions
        dfba_solver_options (:obj:`dict`): options for solving DFBA submodel
        _conv_model (:obj:`conv_opt.Model`): linear programming model in conv_opt format
        _conv_variables (:obj:`dict`): a dictionary mapping reaction IDs to the associated
            `conv_opt.Variable` objects
        _conv_metabolite_matrices (:obj:`dict`): a dictionary mapping metabolite species IDs to lists
            of :obj:`conv_opt.LinearTerm` objects; each :obj:`conv_opt.LinearTerm` associates a
            a reaction that the species participates in with the species' stoichiometry in the reaction
        _dfba_obj_rxn_ids (:obj:`list`): a list of IDs of DFBA objective reactions
        _reaction_bounds (:obj:`dict`): a dictionary that maps reaction IDs to tuples of scaled minimum
            and maximum bounds
        _optimal_obj_func_value (:obj:`float`): the value of objective function returned by the solver
    """
    DFBA_BOUND_SCALE_FACTOR = 1.
    DFBA_COEF_SCALE_FACTOR = 1.
    SOLVER = 'cplex'
    PRESOLVE = 'on'
    SOLVER_OPTIONS = {
        'cplex': {
            'parameters': {
                'emphasis': {
                    'numerical': 1,
                },
                'read': {
                    'scale': 1,
                },
            },
        },
    }
    OPTIMIZATION_TYPE = 'maximize'
    FLUX_BOUNDS_VOLUMETRIC_COMPARTMENT_ID = 'wc'

    # register the message types sent by DfbaSubmodel
    messages_sent = [message_types.RunFba]

    # register 'handle_RunFba_msg' to handle RunFba events
    event_handlers = [(message_types.RunFba, 'handle_RunFba_msg')]

    time_step_message = message_types.RunFba

    def __init__(self, id, dynamic_model, reactions, species, dynamic_compartments,
                 local_species_population, dfba_time_step, options=None):
        """ Initialize a dFBA submodel instance

        Args:
            id (:obj:`str`): unique id of this dFBA submodel
            dynamic_model (:obj: `DynamicModel`): the simulation's central coordinator
            reactions (:obj:`list` of `wc_lang.Reaction`): the reactions modeled by this dFBA submodel
            species (:obj:`list` of `wc_lang.Species`): the species that participate in the reactions
                modeled by this dFBA submodel
            dynamic_compartments (:obj: `dict`): `DynamicCompartment`s, keyed by id, that contain
                species which participate in reactions that this dFBA submodel models, including
                adjacent compartments used by its transfer reactions
            local_species_population (:obj:`LocalSpeciesPopulation`): the store that maintains this
                dFBA submodel's species population
            dfba_time_step (:obj:`float`): time interval between FBA optimization
            options (:obj:`dict`, optional): dFBA submodel options

        Raises:
            :obj:`MultiAlgorithmError`: if the `dynamic_dfba_objective` cannot be found,
                if the provided 'dfba_bound_scale_factor' in options has a negative value,
                if the provided 'dfba_coef_scale_factor' in options has a negative value,
                if the provided 'solver' in options is not a valid value,
                if the provided 'presolve' in options is not a valid value,
                if the 'solver' value provided in the 'solver_options' in options is not the same
                as the name of the selected `conv_opt.Solver`, or if the provided
                'flux_bounds_volumetric_compartment_id' is not a valid compartment ID in the model
        """
        super().__init__(id, dynamic_model, reactions, species, dynamic_compartments,
                         local_species_population, dfba_time_step, options)

        dfba_objective_id = 'dfba-obj-{}'.format(id)
        if dfba_objective_id not in dynamic_model.dynamic_dfba_objectives: # pragma: no cover
            raise MultialgorithmError(f"DfbaSubmodel {self.id}: cannot find dynamic_dfba_objective "
                                      f"{dfba_objective_id}") # pragma: no cover
        self.dfba_objective = dynamic_model.dynamic_dfba_objectives[dfba_objective_id].wc_lang_expression
        # APG: is this foolproof? could a modeler have a pair of reactions of the form A -> (/), (/) -> A
        # or would a model containing those reactions be rejected?
        self.exchange_rxns = set([rxn for rxn in self.reactions if len(rxn.participants) == 1])

        self.dfba_solver_options = {
            'dfba_bound_scale_factor': self.DFBA_BOUND_SCALE_FACTOR,
            'dfba_coef_scale_factor': self.DFBA_COEF_SCALE_FACTOR,
            'solver': self.SOLVER,
            'presolve': self.PRESOLVE,
            'solver_options': self.SOLVER_OPTIONS,
            'optimization_type': self.OPTIMIZATION_TYPE,
            'flux_bounds_volumetric_compartment_id': self.FLUX_BOUNDS_VOLUMETRIC_COMPARTMENT_ID,
        }
        if options is not None:
            if 'dfba_bound_scale_factor' in options:
                if options['dfba_bound_scale_factor'] <= 0.:
                    raise MultialgorithmError(f"DfbaSubmodel {self.id}: dfba_bound_scale_factor must"
                        f" be larger than zero but is {options['dfba_bound_scale_factor']}")
                self.dfba_solver_options['dfba_bound_scale_factor'] = options['dfba_bound_scale_factor']
            if 'dfba_coef_scale_factor' in options:
                if options['dfba_coef_scale_factor'] <= 0.:
                    raise MultialgorithmError(f"DfbaSubmodel {self.id}: dfba_coef_scale_factor must"
                        f" be larger than zero but is {options['dfba_coef_scale_factor']}")
                self.dfba_solver_options['dfba_coef_scale_factor'] = options['dfba_coef_scale_factor']
            if 'solver' in options:
                if options['solver'] not in conv_opt.Solver.__members__:
                    raise MultialgorithmError(f"DfbaSubmodel {self.id}: {options['solver']}"
                        f" is not a valid Solver")
                self.dfba_solver_options['solver'] = options['solver']
            if 'presolve' in options:
                if options['presolve'] not in conv_opt.Presolve.__members__:
                    raise MultialgorithmError(f"DfbaSubmodel {self.id}: {options['presolve']}"
                        f" is not a valid Presolve option")
                self.dfba_solver_options['presolve'] = options['presolve']
            if 'solver_options' in options:                
                if self.dfba_solver_options['solver'] not in options['solver_options']:
                    raise MultialgorithmError(f"DfbaSubmodel {self.id}: the solver key in"
                        f" solver_options is not the same as the selected solver"
                        f" '{self.dfba_solver_options['solver']}'")
                self.dfba_solver_options['solver_options'] = options['solver_options']
            if 'optimization_type' in options:
                if options['optimization_type'] not in conv_opt.ObjectiveDirection.__members__:
                    raise MultialgorithmError(f"DfbaSubmodel {self.id}: the optimization_type in"
                        f" options can only take 'maximize', 'max', 'minimize' or 'min' as value but is"
                        f" '{options['optimization_type']}'")
                self.dfba_solver_options['optimization_type'] = options['optimization_type']
            if 'flux_bounds_volumetric_compartment_id' in options:
                comp_id = options['flux_bounds_volumetric_compartment_id']
                if comp_id != self.FLUX_BOUNDS_VOLUMETRIC_COMPARTMENT_ID:
                    try:
                        flux_bound_comp = self.dynamic_model.dynamic_compartments[comp_id]
                    except:
                        raise MultialgorithmError(f"DfbaSubmodel {self.id}: the user-provided"
                            f" flux_bounds_volumetric_compartment_id '{comp_id}' is not the ID"
                            f" of a compartment in the model")
                self.dfba_solver_options['flux_bounds_volumetric_compartment_id'] = comp_id

        # log initialization data
        self.log_with_time("init: id: {}".format(id))
        self.log_with_time("init: time_step: {}".format(str(dfba_time_step)))

        ### dFBA specific code ###
        self.set_up_dfba_submodel()
        self.set_up_optimizations()

    def set_up_dfba_submodel(self):
        """ Set up a dFBA submodel, by converting to a linear programming matrix """
        coef_scale_factor = self.dfba_solver_options['dfba_coef_scale_factor']
        self.set_up_continuous_time_submodel()

        ### dFBA specific code ###
        # Formulate the optimization problem using the conv_opt package
        self._conv_model = conv_opt.Model(name='model')
        self._conv_variables = {}
        self._conv_metabolite_matrices = collections.defaultdict(list)
        for rxn in self.reactions:
            self._conv_variables[rxn.id] = conv_opt.Variable(
                name=rxn.id, type=conv_opt.VariableType.continuous)
            self._conv_model.variables.append(self._conv_variables[rxn.id])
            for part in rxn.participants:
                self._conv_metabolite_matrices[part.species.id].append(
                    conv_opt.LinearTerm(self._conv_variables[rxn.id], part.coefficient))

        self._dfba_obj_rxn_ids = []
<<<<<<< HEAD
        # APG: this doesn't look right; related_objects is documented as:
        #   (:obj:`dict`): models that are referenced in :obj:`expression`; maps model type to
        #   dict that maps model id to model instance
        # and a bunch of obj_tables code is consistent with that
        # which means that "self.dfba_objective.related_objects.values()" should iterate over rxn ids
=======
        self._dfba_obj_species = []
>>>>>>> c236337d
        for rxn_cls in self.dfba_objective.related_objects.values():
            for rxn_id, rxn in rxn_cls.items():
                if rxn_id not in self._conv_variables:
                    self._dfba_obj_rxn_ids.append(rxn_id)
                    self._conv_variables[rxn.id] = conv_opt.Variable(
                        name=rxn.id, type=conv_opt.VariableType.continuous, lower_bound=0)
                    self._conv_model.variables.append(self._conv_variables[rxn.id])
                    for part in rxn.dfba_obj_species:
                        self._dfba_obj_species.append(part)
                        self._conv_metabolite_matrices[part.species.id].append(
                            conv_opt.LinearTerm(self._conv_variables[rxn.id],
                                part.value * coef_scale_factor))

        for met_id, expression in self._conv_metabolite_matrices.items():
            self._conv_model.constraints.append(conv_opt.Constraint(expression, name=met_id,
                upper_bound=0.0, lower_bound=0.0))

        # Set up the objective function
        dfba_obj_expr_objs = self.dfba_objective.lin_coeffs
        for rxn_cls in dfba_obj_expr_objs.values():
            for rxn, lin_coef in rxn_cls.items():
                self._conv_model.objective_terms.append(conv_opt.LinearTerm(
                    self._conv_variables[rxn.id], lin_coef))

        self._conv_model.objective_direction = \
            conv_opt.ObjectiveDirection[self.dfba_solver_options['optimization_type']]
        
        # Set options for conv_opt solver
        options = conv_opt.SolveOptions(
            solver=conv_opt.Solver[self.dfba_solver_options['solver']],
            presolve=conv_opt.Presolve[self.dfba_solver_options['presolve']],
            solver_options=self.dfba_solver_options['solver_options'])

    def set_up_optimizations(self):
        """ To improve performance, pre-compute and pre-allocate some data structures """
        self.set_up_continuous_time_optimizations()
        # pre-allocate dict of reaction fluxes
        self.reaction_fluxes = {rxn.id: None for rxn in self.reactions}

    def determine_bounds(self):
        """ Determine the minimum and maximum bounds for each reaction. The bounds will be
            scaled by multiplying by `dfba_bound_scale_factor` and written to `self._reaction_bounds`
        """
        # Determine all the reaction bounds
        bound_scale_factor = self.dfba_solver_options['dfba_bound_scale_factor']
        flux_comp_id = self.dfba_solver_options['flux_bounds_volumetric_compartment_id']
        # TODO: AVOID NEG. POPS.
        # APG: the use of 'flux_comp_volume' means that cached volumes must be invalidated before running dFBA
        if flux_comp_id == self.FLUX_BOUNDS_VOLUMETRIC_COMPARTMENT_ID:
            flux_comp_volume = self.dynamic_model.cell_volume()
        else:
            flux_comp_volume = self.dynamic_model.dynamic_compartments[flux_comp_id].volume()
        self._reaction_bounds = {}
        for reaction in self.reactions:

            # Set the bounds of reactions with measured kinetic constants
            if reaction.rate_laws:
                for_ratelaw = reaction.rate_laws.get_one(direction=wc_lang.RateLawDirection.forward)
                if for_ratelaw:
                    # APG: we need to use the DynamicModel evaluator for the rate law; it needs to use the current
                    # species population, not the initial conc., and be able to use other WC Lang expressions
                    # APG: if reversible rxns are split, could call self.calc_reaction_rate(reaction)
                    rate = self.dynamic_model.dynamic_rate_laws[for_ratelaw.id].eval(self.time)
                    max_constr = bound_scale_factor * rate
                else:
                    max_constr = None

                rev_ratelaw = reaction.rate_laws.get_one(direction=wc_lang.RateLawDirection.backward)
                if rev_ratelaw:
                    rate = self.dynamic_model.dynamic_rate_laws[rev_ratelaw.id].eval(self.time)
                    min_constr = -bound_scale_factor * rate
                elif reaction.reversible:
                    min_constr = None
                else:
                    min_constr = 0.

            # Set the bounds of exchange/demand/sink reactions
            elif reaction.flux_bounds:
                rxn_bounds = reaction.flux_bounds
                if rxn_bounds.min:
                    # todo: APG: one-line if statements are nicely compact, but coverage testing
                    # cannot check both branches
                    min_constr = None if math.isnan(rxn_bounds.min) else \
                        rxn_bounds.min * flux_comp_volume * scipy.constants.Avogadro * bound_scale_factor
                else:
                    min_constr = rxn_bounds.min
                if rxn_bounds.max:
                    # todo: APG: see above RE one-line if statements
                    max_constr = None if math.isnan(rxn_bounds.max) else \
                        rxn_bounds.max * flux_comp_volume * scipy.constants.Avogadro * bound_scale_factor
                else:
                    max_constr = rxn_bounds.max

            # Set other reactions to be unbounded
            else:
                max_constr = None
                if reaction.reversible:
                    min_constr = None
                else:
                    min_constr = 0.

            # bound exchange reactions so they do not cause negative species populations in the
            # next time step
            # if exchange reaction r transports species x[c] out of c
            # then bound the maximum flux of r, flux(r) (1/s) <= p(x, t) / (-s(r, x) * dt)
            # where t = self.time, p(x, t) = population of x at time t,
            # dt = self.time_step, and s(r, x) = stoichiometry of x in r
            if reaction in self.exchange_rxns:
                max_flux_rxn = float('inf')
                for participant in reaction.participants:
                    # 'participant.coefficient < 0' determines whether the participant is a reactant
                    if participant.coefficient < 0:
                        species_id = participant.species.gen_id()
                        species_pop = self.local_species_population.read_one(self.time, species_id)
                        max_flux_species = species_pop / (-participant.coefficient * self.time_step)
                        max_flux_rxn = min(max_flux_rxn, max_flux_species)

                if max_flux_rxn != float('inf'):
                    max_flux_rxn = bound_scale_factor * max_flux_rxn
                    if max_constr is None:
                        max_constr = max_flux_rxn
                    else:
                        max_constr = min(max_constr, max_flux_rxn)

            self._reaction_bounds[reaction.id] = (min_constr, max_constr)

    def update_bounds(self):
        """ Update the minimum and maximum bounds of `conv_opt.Variable` based on
            the values in `self._reaction_bounds`
        """
        for rxn_id, (min_constr, max_constr) in self._reaction_bounds.items():
            self._conv_variables[rxn_id].lower_bound = min_constr
            self._conv_variables[rxn_id].upper_bound = max_constr

    def compute_population_change_rates(self):
        """ Compute the rate of change of the populations of species used by this DFBA
        """
        coef_scale_factor = self.dfba_solver_options['dfba_coef_scale_factor']
        # Calculate the adjustment for each species as sum over reactions of reaction flux * stoichiometry
        self.current_species_populations()
        population_change_rate = {i:0 for i in [j.species.id for j in self._dfba_obj_species] + 
            [k.participants[0].species.id for k in self.exchange_rxns]}
        ## Compute for objective species
        for obj_species in self._dfba_obj_species:
            population_change_rate[obj_species.species.id] += \
                self.reaction_fluxes[obj_species.dfba_obj_reaction.id] * -obj_species.value
        ## Compute for exchange species
        for exchange_rxn in self.exchange_rxns:
            population_change_rate[exchange_rxn.participants[0].species.id] += \
                self.reaction_fluxes[exchange_rxn.id] * -exchange_rxn.participants[0].coefficient
        
        for idx, species_id in enumerate(self.species_ids):
            if species_id in population_change_rate:
                self.adjustments[species_id] = population_change_rate[species_id]
            else:
                self.adjustments[species_id] = 0.

    def run_fba_solver(self):
        """ Run the FBA solver for one time step

        Raises:
            :obj:`DynamicMultiAlgorithmError`: if no optimal solution is found
        """
        bound_scale_factor = self.dfba_solver_options['dfba_bound_scale_factor']
        coef_scale_factor = self.dfba_solver_options['dfba_coef_scale_factor']
        self.determine_bounds()
        self.update_bounds()

        end_time = self.time + self.time_step
        result = self._conv_model.solve()
        if result.status_code != conv_opt.StatusCode(0):
            raise DynamicMultialgorithmError(self.time, f"DfbaSubmodel {self.id}: "
                                                        f"No optimal solution found: "
                                                        f"'{result.status_message}' "
                                                        f"for time step [{self.time}, {end_time}]")
        self._optimal_obj_func_value = result.value / bound_scale_factor * coef_scale_factor
        for rxn_variable in self._conv_model.variables:
            if rxn_variable.name not in self._dfba_obj_rxn_ids:
                self.reaction_fluxes[rxn_variable.name] = rxn_variable.primal / bound_scale_factor
            else:    
                self.reaction_fluxes[rxn_variable.name] = rxn_variable.primal / bound_scale_factor \
                    * coef_scale_factor

        # Compute the population change rates
        self.compute_population_change_rates()

        ### store results in local_species_population ###
        self.local_species_population.adjust_continuously(self.time, self.id, self.adjustments,
                                                          time_step=self.time_step)

        # flush expressions that depend on species and reactions modeled by this dFBA submodel from cache
        self.dynamic_model.continuous_submodel_flush_after_populations_change(self.id)

    ### handle DES events ###
    def handle_RunFba_msg(self, event):
        """ Handle an event containing a RunFba message

        Args:
            event (:obj:`Event`): a simulation event
        """
        self.run_fba_solver()
        self.schedule_next_periodic_analysis()<|MERGE_RESOLUTION|>--- conflicted
+++ resolved
@@ -38,8 +38,10 @@
         FLUX_BOUNDS_VOLUMETRIC_COMPARTMENT_ID (:obj:`str`): id of the compartment where the
             measured flux bounds are normalized to, the default is the whole-cell
         reaction_fluxes (:obj:`dict`): reaction fluxes data structure, which is pre-allocated
-        dfba_objective (:obj:`ParsedExpression`): an analyzed and validated expression of dFBA objective
+        # APG: let's call this dfba_obj_expr, so its type is clearer 
+        dfba_objective (:obj:`ParsedExpression`): an analyzed and validated dFBA objective expression
         exchange_rxns (:obj:`set` of :obj:`wc_lang.Reactions`): set of exchange/demand reactions
+        multi_reaction_constraints (:obj:`dict`): constraints to avoid negative populations
         dfba_solver_options (:obj:`dict`): options for solving DFBA submodel
         _conv_model (:obj:`conv_opt.Model`): linear programming model in conv_opt format
         _conv_variables (:obj:`dict`): a dictionary mapping reaction IDs to the associated
@@ -48,6 +50,7 @@
             of :obj:`conv_opt.LinearTerm` objects; each :obj:`conv_opt.LinearTerm` associates a
             a reaction that the species participates in with the species' stoichiometry in the reaction
         _dfba_obj_rxn_ids (:obj:`list`): a list of IDs of DFBA objective reactions
+        _dfba_obj_species (:obj:`list`): all species in :obj:`DfbaObjReaction`\ s used by `dfba_objective`
         _reaction_bounds (:obj:`dict`): a dictionary that maps reaction IDs to tuples of scaled minimum
             and maximum bounds
         _optimal_obj_func_value (:obj:`float`): the value of objective function returned by the solver
@@ -199,17 +202,10 @@
                     conv_opt.LinearTerm(self._conv_variables[rxn.id], part.coefficient))
 
         self._dfba_obj_rxn_ids = []
-<<<<<<< HEAD
-        # APG: this doesn't look right; related_objects is documented as:
-        #   (:obj:`dict`): models that are referenced in :obj:`expression`; maps model type to
-        #   dict that maps model id to model instance
-        # and a bunch of obj_tables code is consistent with that
-        # which means that "self.dfba_objective.related_objects.values()" should iterate over rxn ids
-=======
         self._dfba_obj_species = []
->>>>>>> c236337d
-        for rxn_cls in self.dfba_objective.related_objects.values():
-            for rxn_id, rxn in rxn_cls.items():
+        # APG: renamed variable to a properly descriptive name
+        for rxn_id_2_rxn_map in self.dfba_objective.related_objects.values():
+            for rxn_id, rxn in rxn_id_2_rxn_map.items():
                 if rxn_id not in self._conv_variables:
                     self._dfba_obj_rxn_ids.append(rxn_id)
                     self._conv_variables[rxn.id] = conv_opt.Variable(
@@ -241,6 +237,92 @@
             presolve=conv_opt.Presolve[self.dfba_solver_options['presolve']],
             solver_options=self.dfba_solver_options['solver_options'])
 
+        # self.multi_reaction_constraints = self.initialize_neg_population_constraints()
+
+    @staticmethod
+    def _get_species_and_stoichiometry(reaction):
+        """ Get a dFBA objective reaction's species and their net stoichiometries
+
+        Args:
+            reaction (:obj:`wc_lang.Reaction` or :obj:`wc_lang.DfbaObjReaction`): a reaction
+
+        Returns:
+            :obj:`dict`: map from species to net stoichiometry for each species in `reaction`
+        """
+        # TODO: test with reactions with species on both sides
+        # get net coefficients, since a species can participate in both sides of a reaction
+        species_net_coefficients = collections.defaultdict(float)
+        if isinstance(reaction, wc_lang.Reaction):
+            for part in reaction.participants:
+                species_net_coefficients[part.species] += part.coefficient
+            
+        elif isinstance(reaction, wc_lang.DfbaObjReaction):
+            for part in reaction.dfba_obj_species:
+                species_net_coefficients[part.species] += part.value
+
+        return species_net_coefficients
+
+    def initialize_neg_population_constraints(self):
+        """ Make constraints that span multiple reactions and prevent negative species populations
+
+        Call this once when a dFBA submodel is initialized.
+
+        Returns:
+            :obj:`dict`: a map from constraint id to constraints stored in `self._conv_model.constraints`
+        """
+        # TODO: AVOID NEG. POPS.
+        # also check that biomass reactions and exchange reactions are not reversible
+        coef_scale_factor = self.dfba_solver_options['dfba_coef_scale_factor']
+
+        # since a WC Lang `Reaction` can have the same id as a `DfbaObjReaction`,
+        # make unique identifiers by prefixing ids with the class names
+        def gen_uniq_rxn_id(rxn):
+            return f"{type(rxn).__name__}:{rxn.id}"
+
+        # map from species to reactions that use the species
+        reactions_using_species = collections.defaultdict(set)
+
+        # add objective reactions
+        # TODO: instead get reactions as in DfbaObjective.get_products()
+        for rxn_cls in self.dfba_objective.related_objects:
+            print('rxn_cls', rxn_cls)
+            # print('rxn ids', [rxn.id for rxn in self.dfba_objective.related_objects[rxn_cls].values()])
+            for rxn in self.dfba_objective.related_objects[rxn_cls].values():
+                # print('rxn.dfba_obj_species', rxn.dfba_obj_species)
+                for species, _ in self._get_species_and_stoichiometry(rxn):
+                    reactions_using_species[species].add(rxn)
+
+        # add exchange reactions
+        for rxn in self.exchange_rxns:
+            for part in rxn.participants:
+                reactions_using_species[part.species].add(rxn)
+
+        multi_reaction_constraints = {}
+        NEG_POP_CONSTRAINT_PREFIX = 'neg_pop_constraint_prefix_'
+        for species, rxns in reactions_using_species.items():
+            if 1 < len(rxns):
+                # create expression for the species' net consumption rate, in mol / sec
+                constr_expr = []
+                # TODO: if any reactions are reversible, raise exception or handle both directions
+                # FIX: need all species in rxn and their net stochio
+                for rxn in rxns:
+                    for rxn_species, net_coef in self._get_species_and_stoichiometry(rxn):
+                        scaled_coefficient = net_coefficient
+                        if rxn not in self.exchange_rxns:
+                            scaled_coefficient = coef_scale_factor * net_coefficient
+                        constr_expr.append(conv_opt.LinearTerm(self._conv_variables[rxn.id],
+                                                              net_coefficient))
+                        constraint_id = NEG_POP_CONSTRAINT_PREFIX + species_id
+                        constraint = conv_opt.Constraint(constr_expr,
+                                                         name=constraint_id,
+                                                         lower_bound=0.0,
+                                                         # TODO: change; upper_bound needs to be set
+                                                         # before being used
+                                                         upper_bound=0.0)
+                        self._conv_model.constraints.append(constraint)
+                        multi_reaction_constraints[constraint_id] = constraint
+        return multi_reaction_constraints
+
     def set_up_optimizations(self):
         """ To improve performance, pre-compute and pre-allocate some data structures """
         self.set_up_continuous_time_optimizations()
@@ -254,8 +336,8 @@
         # Determine all the reaction bounds
         bound_scale_factor = self.dfba_solver_options['dfba_bound_scale_factor']
         flux_comp_id = self.dfba_solver_options['flux_bounds_volumetric_compartment_id']
-        # TODO: AVOID NEG. POPS.
-        # APG: the use of 'flux_comp_volume' means that cached volumes must be invalidated before running dFBA
+        # TODO APG: the use of 'flux_comp_volume' means that cached volumes must be invalidated
+        # before running dFBA
         if flux_comp_id == self.FLUX_BOUNDS_VOLUMETRIC_COMPARTMENT_ID:
             flux_comp_volume = self.dynamic_model.cell_volume()
         else:
@@ -267,8 +349,9 @@
             if reaction.rate_laws:
                 for_ratelaw = reaction.rate_laws.get_one(direction=wc_lang.RateLawDirection.forward)
                 if for_ratelaw:
-                    # APG: we need to use the DynamicModel evaluator for the rate law; it needs to use the current
-                    # species population, not the initial conc., and be able to use other WC Lang expressions
+                    # APG: we need to use the DynamicModel evaluator for the rate law; it needs to use
+                    # the current species population, not the initial conc., and be able to use other WC
+                    # Lang expressions
                     # APG: if reversible rxns are split, could call self.calc_reaction_rate(reaction)
                     rate = self.dynamic_model.dynamic_rate_laws[for_ratelaw.id].eval(self.time)
                     max_constr = bound_scale_factor * rate
@@ -288,14 +371,14 @@
             elif reaction.flux_bounds:
                 rxn_bounds = reaction.flux_bounds
                 if rxn_bounds.min:
-                    # todo: APG: one-line if statements are nicely compact, but coverage testing
+                    # TODO: APG: one-line if statements are nicely compact, but coverage testing
                     # cannot check both branches
                     min_constr = None if math.isnan(rxn_bounds.min) else \
                         rxn_bounds.min * flux_comp_volume * scipy.constants.Avogadro * bound_scale_factor
                 else:
                     min_constr = rxn_bounds.min
                 if rxn_bounds.max:
-                    # todo: APG: see above RE one-line if statements
+                    # TODO: APG: see above RE one-line if statements
                     max_constr = None if math.isnan(rxn_bounds.max) else \
                         rxn_bounds.max * flux_comp_volume * scipy.constants.Avogadro * bound_scale_factor
                 else:
@@ -309,6 +392,7 @@
                 else:
                     min_constr = 0.
 
+            # TODO: AVOID NEG. POPS.: move this code
             # bound exchange reactions so they do not cause negative species populations in the
             # next time step
             # if exchange reaction r transports species x[c] out of c
