""" Dynamic expressions

:Author: Arthur Goldberg <Arthur.Goldberg@mssm.edu>
:Date: 2018-06-03
:Copyright: 2018-2019, Karr Lab
:License: MIT
"""

from . import dynamic_components
from collections import namedtuple
from obj_model.expression import ObjModelTokenCodes
from wc_sim.multialgorithm_errors import MultialgorithmError
from wc_sim.species_populations import LocalSpeciesPopulation
from wc_utils.util.enumerate import CaseInsensitiveEnum
import math
import obj_model
import wc_lang

'''
# TODO:
build:
    integrate into dynamic simulation
cleanup
    move dynamic_components to a more convenient place
    jupyter examples
    memoize performance comparison; decide whether to trash or finish implementing direct dependency tracking eval
    clean up memoize cache file?

Expression eval design:
    Algorithms:
        evaling expression model types:
            special cases:
                :obj:`wc_lang.DfbaObjective`: used by FBA, so express as needed by the FBA solver
                :obj:`wc_lang.RateLaw`: needs special considaration of reactant order, intensive vs. extensive, volume, etc.
        evaling other model types used by expressions:
            Reaction and BiomassReaction: flux units in :obj:`wc_lang.DfbaObjective`?
    Optimizations:
        evaluate parameters statically at initialization
        use memoization to avoid re-evaluation, if the benefit outweighs the overhead; like this:
            cache_dir = tempfile.mkdtemp()
            cache = wc_utils.cache.Cache(directory=os.path.join(cache_dir, 'cache'))
            @cache.memoize()
            def eval(time):
        fast access to specie counts and concentrations:
            eliminate lookups, extra objects and memory allocation/deallocation
        for maximum speed, don't use eval() -- convert expressions into trees, & use an evaluator that
            can process operators, literals, and Python functions
            estimate how much this would improve performance
'''


class SimTokCodes(int, CaseInsensitiveEnum):
    """ Token codes used in WcSimTokens """
    dynamic_expression = 1
    other = 2


# a token in DynamicExpression._obj_model_tokens
WcSimToken = namedtuple('WcSimToken', 'code, token_string, dynamic_expression')
# make dynamic_expression optional: see https://stackoverflow.com/a/18348004
WcSimToken.__new__.__defaults__ = (None, )
WcSimToken.__doc__ += ': Token in a validated expression'
WcSimToken.code.__doc__ = 'SimTokCodes encoding'
WcSimToken.token_string.__doc__ = "The token's string"
WcSimToken.dynamic_expression.__doc__ = "When code is dynamic_expression, the dynamic_expression instance"


class DynamicComponent(object):
    """ Component of a simulation

    Attributes:
        dynamic_model (:obj:`DynamicModel`): the simulation's dynamic model
        local_species_population (:obj:`LocalSpeciesPopulation`): the simulation's species population store
        id (:obj:`str`): unique id
    """

    # map of all dynamic components, indexed by type and then identifier
    dynamic_components_objs = {}

    def __init__(self, dynamic_model, local_species_population, wc_lang_model):
        """
        Args:
            dynamic_model (:obj:`DynamicModel`): the simulation's dynamic model
            local_species_population (:obj:`LocalSpeciesPopulation`): the simulation's species population store
            wc_lang_model (:obj:`obj_model.Model`): a corresponding `wc_lang` `Model`, from which this `DynamicComponent` is derived
        """
        self.dynamic_model = dynamic_model
        self.local_species_population = local_species_population
        self.id = wc_lang_model.id
        model_type = DynamicComponent.get_dynamic_model_type(wc_lang_model)
        if model_type not in DynamicComponent.dynamic_components_objs:
            DynamicComponent.dynamic_components_objs[model_type] = {}
        DynamicComponent.dynamic_components_objs[model_type][self.id] = self

    @staticmethod
    def get_dynamic_model_type(model_type):
        """ Get a simulation's dynamic component type

        Convert to a dynamic component type from a corresponding `wc_lang` Model type, instance or
        string name

        Args:
            model_type (:obj:`Object`): a `wc_lang` Model type represented by a subclass of `obj_model.Model`,
                an instance of `obj_model.Model`, or a string name for a `obj_model.Model`

        Returns:
            :obj:`type`: the dynamic component

        Raises:
            :obj:`MultialgorithmError`: if the corresponding dynamic component type cannot be determined
        """
        if isinstance(model_type, type) and issubclass(model_type, obj_model.Model):
            if model_type in dynamic_components.WC_LANG_MODEL_TO_DYNAMIC_MODEL:
                return dynamic_components.WC_LANG_MODEL_TO_DYNAMIC_MODEL[model_type]
            raise MultialgorithmError("model class of type '{}' not found".format(model_type.__name__))

        if isinstance(model_type, obj_model.Model):
            if model_type.__class__ in dynamic_components.WC_LANG_MODEL_TO_DYNAMIC_MODEL:
                return dynamic_components.WC_LANG_MODEL_TO_DYNAMIC_MODEL[model_type.__class__]
            raise MultialgorithmError("model of type '{}' not found".format(model_type.__class__.__name__))

        if isinstance(model_type, str):
            model_type_type = getattr(wc_lang, model_type, None)
            if model_type_type is not None:
                if model_type_type in dynamic_components.WC_LANG_MODEL_TO_DYNAMIC_MODEL:
                    return dynamic_components.WC_LANG_MODEL_TO_DYNAMIC_MODEL[model_type_type]
                raise MultialgorithmError("model of type '{}' not found".format(model_type_type.__name__))
            raise MultialgorithmError("model type '{}' not defined".format(model_type))

        raise MultialgorithmError("model type '{}' has wrong type".format(model_type))

    # todo: either use or discard this method
    @staticmethod
    def get_dynamic_component(model_type, id): # pragma: no cover # not used
        """ Get a simulation's dynamic component

        Args:
            model_type (:obj:`type`): the subclass of `DynamicComponent` (or `obj_model.Model`) being retrieved
            id (:obj:`str`): the dynamic component's id

        Returns:
            :obj:`DynamicComponent`: the dynamic component

        Raises:
            :obj:`MultialgorithmError`: if the dynamic component cannot be found
        """
        model_type = DynamicComponent.get_dynamic_model_type(model_type)
        if model_type not in DynamicComponent.dynamic_components_objs:
            raise MultialgorithmError("model type '{}' not in DynamicComponent.dynamic_components_objs".format(
                model_type.__name__))
        if id not in DynamicComponent.dynamic_components_objs[model_type]:
            raise MultialgorithmError("model type '{}' with id='{}' not in DynamicComponent.dynamic_components_objs".format(
                model_type.__name__, id))
        return DynamicComponent.dynamic_components_objs[model_type][id]

    def __str__(self):
        """ Provide a readable representation of this `DynamicComponent`

        Returns:
            :obj:`str`: a readable representation of this `DynamicComponent`
        """
        rv = ['DynamicComponent:']
        rv.append("type: {}".format(self.__class__.__name__))
        rv.append("id: {}".format(self.id))
        return '\n'.join(rv)


class DynamicExpression(DynamicComponent):
    """ Simulation representation of a mathematical expression, based on :obj:`ParsedExpression`

    Attributes:
        expression (:obj:`str`): the expression defined in the `wc_lang` Model
        wc_sim_tokens (:obj:`list` of :obj:`WcSimToken`): a tokenized, compressed representation of `expression`
        expr_substrings (:obj:`list` of :obj:`str`): strings which are joined to form the string which is 'eval'ed
        local_ns (:obj:`dict`): pre-computed local namespace of functions used in `expression`
    """

    def __init__(self, dynamic_model, local_species_population, wc_lang_model, wc_lang_expression):
        """
        Args:
            dynamic_model (:obj:`DynamicModel`): the simulation's dynamic model
            local_species_population (:obj:`LocalSpeciesPopulation`): the simulation's species population store
            wc_lang_model (:obj:`obj_model.Model`): the corresponding `wc_lang` `Model`
            wc_lang_expression (:obj:`ParsedExpression`): an analyzed and validated expression

        Raises:
            :obj:`MultialgorithmError`: if `wc_lang_expression` does not contain an analyzed,
                validated expression
        """

        super().__init__(dynamic_model, local_species_population, wc_lang_model)

        # wc_lang_expression must have been successfully `tokenize`d.
        if not wc_lang_expression._obj_model_tokens:
            raise MultialgorithmError("_obj_model_tokens cannot be empty - ensure that '{}' is valid".format(
                wc_lang_model))
        # optimization: self.wc_lang_expression will be deleted by prepare()
        self.wc_lang_expression = wc_lang_expression
        self.expression = wc_lang_expression.expression

    def prepare(self):
        """ Prepare this dynamic expression for simulation

<<<<<<< HEAD
        Because they refer to each other, all `DynamicExpression`\ s must be created before any of them
=======
        Because they refer to each other, all :obj:`DynamicExpression`\ s must be created before any of them
>>>>>>> a401a755
        are prepared.

        Raises:
            :obj:`MultialgorithmError`: if a Python function used in `wc_lang_expression` does not exist
        """

        # create self.wc_sim_tokens, which contains WcSimTokens that refer to other DynamicExpressions
        self.wc_sim_tokens = []
        # optimization: combine together adjacent obj_model_token.tok_codes other than obj_id
        next_static_tokens = ''
        function_names = set()
        non_lang_obj_id_tokens = set([ObjModelTokenCodes.math_func_id,
                                      ObjModelTokenCodes.number,
                                      ObjModelTokenCodes.op,
                                      ObjModelTokenCodes.other])

        i = 0
        while i < len(self.wc_lang_expression._obj_model_tokens):
            obj_model_token = self.wc_lang_expression._obj_model_tokens[i]
            if obj_model_token.code == ObjModelTokenCodes.math_func_id:
                function_names.add(obj_model_token.token_string)
            if obj_model_token.code in non_lang_obj_id_tokens:
                next_static_tokens = next_static_tokens + obj_model_token.token_string
            elif obj_model_token.code == ObjModelTokenCodes.obj_id:
                if next_static_tokens != '':
                    self.wc_sim_tokens.append(WcSimToken(SimTokCodes.other, next_static_tokens))
                    next_static_tokens = ''
                try:
                    dynamic_expression = DynamicComponent.get_dynamic_component(obj_model_token.model,
                                                                                obj_model_token.model_id)
                except:
                    raise MultialgorithmError("'{}.{} must be prepared to create '{}''".format(
                        obj_model_token.model.__class__.__name__, obj_model_token.model_id, self.id))
                self.wc_sim_tokens.append(WcSimToken(SimTokCodes.dynamic_expression,
                                                     obj_model_token.token_string,
                                                     dynamic_expression))
            else:   # pragma: no cover
                assert False, "unknown code {} in {}".format(obj_model_token.code, obj_model_token)
            # advance to the next token
            i += 1
        if next_static_tokens != '':
            self.wc_sim_tokens.append(WcSimToken(SimTokCodes.other, next_static_tokens))
        # optimization: to conserve memory, delete self.wc_lang_expression
        del self.wc_lang_expression

        # optimization: pre-allocate and pre-populate substrings for the expression to eval
        self.expr_substrings = []
        for sim_token in self.wc_sim_tokens:
            if sim_token.code == SimTokCodes.other:
                self.expr_substrings.append(sim_token.token_string)
            else:
                self.expr_substrings.append('')

        # optimization: pre-allocate Python functions in namespace
        self.local_ns = {}
        for func_name in function_names:
            if func_name in globals()['__builtins__']:
                self.local_ns[func_name] = globals()['__builtins__'][func_name]
            elif hasattr(globals()['math'], func_name):
                self.local_ns[func_name] = getattr(globals()['math'], func_name)
            else:   # pragma no cover, because only known functions are allowed in model expressions
                raise MultialgorithmError("loading expression '{}' cannot find function '{}'".format(
                    self.expression, func_name))

    def eval(self, time):
        """ Evaluate this mathematical expression

        Approach:
            * Replace references to related Models in `self.wc_sim_tokens` with their values
            * Join the elements of `self.wc_sim_tokens` into a Python expression
            * `eval` the Python expression

        Args:
            time (:obj:`float`): the current simulation time

        Raises:
            :obj:`MultialgorithmError`: if Python `eval` raises an exception
        """
        assert hasattr(self, 'wc_sim_tokens'), "'{}' must use prepare() before eval()".format(
            self.id)
        for idx, sim_token in enumerate(self.wc_sim_tokens):
            if sim_token.code == SimTokCodes.dynamic_expression:
                self.expr_substrings[idx] = str(sim_token.dynamic_expression.eval(time))
        try:
            return eval(''.join(self.expr_substrings), {}, self.local_ns)
        except BaseException as e:
            raise MultialgorithmError("eval of '{}' raises {}: {}'".format(
                self.expression, type(e).__name__, str(e)))

    def __str__(self):
        """ Provide a readable representation of this `DynamicExpression`

        Returns:
            :obj:`str`: a readable representation of this `DynamicExpression`
        """
        rv = ['DynamicExpression:']
        rv.append("type: {}".format(self.__class__.__name__))
        rv.append("id: {}".format(self.id))
        rv.append("expression: {}".format(self.expression))
        return '\n'.join(rv)


class DynamicFunction(DynamicExpression):
    """ The dynamic representation of a :obj:`wc_lang.Function`
    """

    def __init__(self, *args):
        super().__init__(*args)


class DynamicStopCondition(DynamicExpression):
    """ The dynamic representation of a :obj:`wc_lang.StopCondition`
    """

    def __init__(self, *args):
        super().__init__(*args)


class DynamicObservable(DynamicExpression):
    """ The dynamic representation of an :obj:`wc_lang.Observable`
    """

    def __init__(self, *args):
        super().__init__(*args)


class DynamicParameter(DynamicComponent):
    """ The dynamic representation of a :obj:`wc_lang.Parameter`
    """

    def __init__(self, dynamic_model, local_species_population, wc_lang_model, value):
        """
        Args:
            dynamic_model (:obj:`DynamicModel`): the simulation's dynamic model
            local_species_population (:obj:`LocalSpeciesPopulation`): the simulation's species population store
            wc_lang_model (:obj:`obj_model.Model`): the corresponding :obj:`wc_lang.Parameter`
            value (:obj:`float`): the parameter's value
        """
        super().__init__(dynamic_model, local_species_population, wc_lang_model)
        self.value = value

    def eval(self, time):
        """ Provide the value of this parameter

        Args:
            time (:obj:`float`): the current simulation time; not needed, but included so that all
                dynamic expression models have the same signature for 'eval`
        """
        return self.value


class DynamicSpecies(DynamicComponent):
    """ The dynamic representation of a :obj:`wc_lang.Species`
    """

    def __init__(self, dynamic_model, local_species_population, wc_lang_model):
        """
        Args:
            dynamic_model (:obj:`DynamicModel`): the simulation's dynamic model
            local_species_population (:obj:`LocalSpeciesPopulation`): the simulation's species population store
            wc_lang_model (:obj:`obj_model.Model`): the corresponding :obj:`wc_lang.Species`
        """
        super().__init__(dynamic_model, local_species_population, wc_lang_model)
        # Grab a reference to the right wc_lang.Species object used by local_species_population
        self.species_obj = local_species_population._population[wc_lang_model.id]

    def eval(self, time):
        """ Provide the population of this species

        Args:
            time (:obj:`float`): the current simulation time
        """
        return self.species_obj.get_population(time)


class DynamicDfbaObjective(DynamicExpression):
    """ The dynamic representation of an :obj:`wc_lang.DfbaObjective`
    """

    def __init__(self, *args):
        super().__init__(*args)


class DynamicRateLaw(DynamicExpression):
    """ The dynamic representation of a :obj:`wc_lang.RateLaw`
    """

    def __init__(self, *args):
        super().__init__(*args)<|MERGE_RESOLUTION|>--- conflicted
+++ resolved
@@ -201,11 +201,7 @@
     def prepare(self):
         """ Prepare this dynamic expression for simulation
 
-<<<<<<< HEAD
-        Because they refer to each other, all `DynamicExpression`\ s must be created before any of them
-=======
         Because they refer to each other, all :obj:`DynamicExpression`\ s must be created before any of them
->>>>>>> a401a755
         are prepared.
 
         Raises:
