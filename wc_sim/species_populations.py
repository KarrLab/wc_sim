--- conflicted
+++ resolved
@@ -1607,13 +1607,6 @@
             :obj:`DynamicNegativePopulationError`: if the predicted population at `time` is negative or
                 if decreasing the population by `population_change` would make the population negative
         """
-<<<<<<< HEAD
-        # merge with other branch
-        assert float(population_change).is_integer(), \
-            "DynamicSpeciesState '{}': population_change must be an integer, but {} isn't".format(
-                self.species_name, population_change)
-=======
->>>>>>> 46c24adb
         self._validate_adjustment_time(time, 'discrete_adjustment')
         current_population = self.get_population(time)
         if current_population + population_change < self.MINIMUM_ALLOWED_POPULATION:
